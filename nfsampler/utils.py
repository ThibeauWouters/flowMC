--- conflicted
+++ resolved
@@ -32,7 +32,6 @@
     return rng_key_init ,rng_keys_mcmc, rng_keys_nf, init_rng_keys_nf
 
 
-<<<<<<< HEAD
 def sampling_loop(rng_keys_nf, rng_keys_mcmc, model, state, initial_position, run_mcmc, likelihood, params, d_likelihood=None,writer=None):
     stepsize = params['stepsize']
     n_dim = params['n_dim']
@@ -41,51 +40,13 @@
     batch_size = params['batch_size']
     nf_samples = params['nf_samples']
 
-=======
-def sampling_loop(rng_keys_nf, rng_keys_mcmc, model, state, initial_position,
-                  local_sampler, likelihood, config, d_likelihood=None):
-    """
-    Main worker kernel that do one sample cycle of the local and global sampler.
-
-    Args:
-        rng_keys_nf (Device Array): RNG keys for the normalizing flow global sampler.
-        rng_keys_mcmc (Device Array): RNG keys for the local sampler.
-        model (flax module): Normalizing flow model.
-        state (flax state): Train state of the normalizing flow model.
-        initial_position (Device Array): Initial position for the local sampler.
-        local_sampler (function): Local sampler function.
-        likelihood (function): Likelihood function.
-        params (dict): Configuration parameters.
-        d_likelihood (Device Array): Derivative of the likelihood function.
-    
-    Returns:
-        rng_keys_nf (Device Array): RNG keys for the normalizing flow global sampler after the loop.
-        rng_keys_mcmc (Device Array): RNG keys for the local sampler after the loop.
-        state (flax state): Train state of the normalizing flow model after the loop.
-        positions (Device Array): Walker positions after the loop.
-    """
-    stepsize = config['stepsize']
-    n_dim = config['n_dim']
-    n_samples = config['n_samples']
-    num_epochs = config['num_epochs']
-    batch_size = config['batch_size']
-    nf_samples = config['nf_samples']
->>>>>>> 97805e7b
     if d_likelihood is None:
         rng_keys_mcmc, positions, log_prob, acceptance = local_sampler(
             rng_keys_mcmc, n_samples, likelihood, initial_position, stepsize
             )
     else:
-<<<<<<< HEAD
         rng_keys_mcmc, positions, log_prob, acceptance = run_mcmc(rng_keys_mcmc, n_samples, likelihood, d_likelihood, initial_position, stepsize)
 
-=======
-        rng_keys_mcmc, positions, log_prob, acceptance = local_sampler(
-            rng_keys_mcmc, n_samples, likelihood, d_likelihood,
-            initial_position, stepsize
-            )
-    # if logging == True:
->>>>>>> 97805e7b
 
     flat_chain = positions.reshape(-1,n_dim)
     rng_keys_nf, state = train_flow(rng_keys_nf, model, state, flat_chain, num_epochs, batch_size)
@@ -96,40 +57,12 @@
     return rng_keys_nf, rng_keys_mcmc, state, positions, acceptance
 
 
-<<<<<<< HEAD
 def sample(rng_keys_nf, rng_keys_mcmc, sampling_loop, initial_position, nf_model, state, run_mcmc, likelihood, params, d_likelihood=None,writer=None):
     n_loop = params['n_loop']
     last_step = initial_position
     chains = []
     for i in range(n_loop):
         rng_keys_nf, rng_keys_mcmc, state, positions, acceptance = sampling_loop(rng_keys_nf, rng_keys_mcmc, nf_model, state, last_step, run_mcmc, likelihood, params, d_likelihood, writer)
-=======
-def sample(rng_keys_nf, rng_keys_mcmc, sampling_loop, initial_position, nf_model, state, local_sampler, likelihood, config, d_likelihood=None):
-    """
-    Wrapper function that calls the sampling loop and produce the final chain.
-
-    Args:
-        rng_keys_nf (Device Array): RNG keys for the normalizing flow global sampler.
-        rng_keys_mcmc (Device Array): RNG keys for the local sampler.
-        sampling_loop (function): Sampling loop function.
-        initial_position (Device Array): Initial position for the local sampler.
-        nf_model (flax module): Normalizing flow model.
-        state (flax state): Train state of the normalizing flow model.
-        local_sampler (function): Local sampler function.
-        likelihood (function): Likelihood function.
-        config (dict): Configuration parameters.
-        d_likelihood (Device Array): Derivative of the likelihood function.
-
-    Returns:
-        chain (Device Array): Sampled chain. (n_walkers, n_samples, n_dim)
-        nf_sample (Device Array): Sampled normalizing flow chain.
-    """
-    n_loop = config['n_loop']
-    last_step = initial_position
-    chains = []
-    for i in range(n_loop):
-        rng_keys_nf, rng_keys_mcmc, state, positions = sampling_loop(rng_keys_nf, rng_keys_mcmc, nf_model, state, last_step, local_sampler, likelihood, config, d_likelihood)
->>>>>>> 97805e7b
         last_step = positions[:,-1]
         chains.append(positions)
         if writer is not None:
@@ -175,13 +108,5 @@
 
 
     def sample(self, initial_position):
-<<<<<<< HEAD
         chains, nf_samples = sample(self.rng_keys_nf, self.rng_keys_mcmc, sampling_loop, initial_position, self.nf_model, self.state, self.local_sampler, self.likelihood, self.config, self.d_likelihood,self.writer)
-=======
-        chains, nf_samples = sample(self.rng_keys_nf, self.rng_keys_mcmc,
-                                    sampling_loop, initial_position,
-                                    self.nf_model, self.state,
-                                    self.local_sampler, self.likelihood,
-                                    self.config, self.d_likelihood)
->>>>>>> 97805e7b
         return chains, nf_samples